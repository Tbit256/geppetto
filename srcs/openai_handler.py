--- conflicted
+++ resolved
@@ -29,12 +29,8 @@
 
     def url_to_image(self, url):
         img = Image.open(urlopen(url=url))
-<<<<<<< HEAD
         # TODO: return the image instead of saving it to a file
-        return img.save("./assets/dall-e.png")
-=======
         return img.save(os.path.join("assets", "dall-e.png"))
->>>>>>> 37a53511
 
     def generate_chatgpt_response(self, prompt):
         try:
