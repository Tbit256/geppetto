--- conflicted
+++ resolved
@@ -31,7 +31,6 @@
 
         SLACK_BOT_TOKEN = "slack_bot_token"
         SIGNING_SECRET = "signing_secret"
-        GEMINI_MODEL = "gemini-pro"
         BOT_DEFAULT_RESPONSES = load_json("default_responses.json")
 
         cls.slack_handler = SlackHandler(
@@ -39,14 +38,9 @@
             BOT_DEFAULT_RESPONSES,
             SLACK_BOT_TOKEN,
             SIGNING_SECRET,
-<<<<<<< HEAD
             initialized_test_llm_controller(cls.MockLLMHandlerA,
                                             cls.MockLLMHandlerB,
                                             cls.MockLLMHandlerC)
-=======
-            GEMINI_MODEL,
-            initialized_llm_controller()
->>>>>>> ea80253a
         )
 
     @classmethod
@@ -146,7 +140,7 @@
 
         # Case B: LLM B
         self.MockLLMHandlerB().llm_generate_content.return_value = MOCK_GENERIC_LLM_RESPONSE_B
-        message_b = "Test message #llmb"
+        message_b = "Test message llm_llmb"
         self.slack_handler.handle_message(message_b, channel_id, thread_id)
         self.assertIn(
             {"role": "slack_user", "content": message_b},
@@ -163,7 +157,7 @@
 
         # Case C: LLM C
         self.MockLLMHandlerC().llm_generate_content.return_value = MOCK_GENERIC_LLM_RESPONSE_C
-        message_c = "Test message #llmc"
+        message_c = "Test message llm_llmc"
         self.slack_handler.handle_message(message_c, channel_id, thread_id)
         self.assertIn(
             {"role": "slack_user", "content": message_c},
@@ -193,7 +187,7 @@
 
         # Case A: LLM A
         self.MockLLMHandlerA().llm_generate_content.return_value = MOCK_GENERIC_LLM_RESPONSE
-        message_a = "Test message #llma"
+        message_a = "Test message llm_llma"
         self.slack_handler.handle_message(message_a, channel_id, thread_id)
         user_msg_a = {"role": "slack_user", "content": message_a}
         geppetto_msg_a = {"role": "geppetto", "content": MOCK_GENERIC_LLM_RESPONSE}
@@ -221,7 +215,7 @@
 
         # SWITCH TO LLM C in an ongoing conversation
         self.MockLLMHandlerC().llm_generate_content.return_value = MOCK_GENERIC_LLM_RESPONSE_C
-        message_c = "Test message #llmc"
+        message_c = "Test message llm_llmc"
         user_msg_c = {"role": "slack_user", "content": message_c}
         geppetto_msg_c = {"role": "geppetto", "content": MOCK_GENERIC_LLM_RESPONSE_C}
         self.slack_handler.handle_message(message_c, channel_id, thread_id)
@@ -256,14 +250,14 @@
 
         # --- LLM B on thread I ---
         self.MockLLMHandlerB().llm_generate_content.return_value = MOCK_GENERIC_LLM_RESPONSE
-        message_b = "Test message #llmb"
+        message_b = "Test message llm_llmb"
         self.slack_handler.handle_message(message_b, channel_id, thread_id_i)
         user_msg_b = {"role": "slack_user", "content": message_b}
         geppetto_msg_b = {"role": "geppetto", "content": MOCK_GENERIC_LLM_RESPONSE}
 
         # --- LLM C on thread II ---
         self.MockLLMHandlerC().llm_generate_content.return_value = MOCK_GENERIC_LLM_RESPONSE
-        message_c = "Test message #llmc"
+        message_c = "Test message llm_llmc"
         self.slack_handler.handle_message(message_c, channel_id, thread_id_ii)
         user_msg_c = {"role": "slack_user", "content": message_c}
         geppetto_msg_c = {"role": "geppetto", "content": MOCK_GENERIC_LLM_RESPONSE}
@@ -351,11 +345,11 @@
         )
 
     def test_select_llm_from_msg(self):
-        message_a = "#llma Test message"
-        message_b = "Test #llmb# message"
-        message_c = "Test message #llmc?"
+        message_a = "llm_llma Test message"
+        message_b = "Test llm_llmb message"
+        message_c = "Test message llm_llmc?"
         message_default_empty = "Test message"
-        message_default_many = "#llmc Test #llmb message #llma"
+        message_default_many = "llm_llmc Test llm_llmb message llm_llma"
         message_default_wrong = "Test message #zeta"
 
         self.assertEqual(self.slack_handler.select_llm_from_msg(
