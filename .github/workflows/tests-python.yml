--- conflicted
+++ resolved
@@ -23,10 +23,4 @@
         run: python ./tests/test_open_ai.py
 
       - name: Run Test Slack
-<<<<<<< HEAD
         run: python ./tests/test_slack.py
-=======
-        run: python ./tests/slack.py
-        
- 
->>>>>>> a9084635
